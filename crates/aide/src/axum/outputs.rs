--- conflicted
+++ resolved
@@ -200,7 +200,15 @@
     (Some(status_code.as_u16()), response.clone())
 }
 
-<<<<<<< HEAD
+impl OperationOutput for Redirect {
+    type Inner = Self;
+    fn operation_response(_ctx: &mut GenContext, _operation: &mut Operation) -> Option<Response> {
+        Some(Response {
+            description: "A redirect to the described URL".to_string(),
+            ..Default::default()
+        })
+    }
+}
 
 #[cfg(feature = "axum-extra")]
 #[allow(unused_imports)]
@@ -216,14 +224,4 @@
 
     #[cfg(feature = "axum-extra-cookie-private")]
     impl OperationOutput for extract::PrivateCookieJar { type Inner = (); }
-=======
-impl OperationOutput for Redirect {
-    type Inner = Self;
-    fn operation_response(_ctx: &mut GenContext, _operation: &mut Operation) -> Option<Response> {
-        Some(Response {
-            description: "A redirect to the described URL".to_string(),
-            ..Default::default()
-        })
-    }
->>>>>>> 2c3e9be0
 }